﻿using Prowl.Icons;
using Prowl.Runtime.SceneManagement;
using System;
using System.Collections.Generic;

namespace Prowl.Runtime;

[AddComponentMenu($"{FontAwesome6.Tv}  Rendering/{FontAwesome6.Camera}  Camera")]
[ExecuteAlways]
public class Camera : MonoBehaviour
{
    public static Camera? Current;

    public bool DoClear = true;
    public Color ClearColor = new Color(0f, 0f, 0f, 1f);
    public float FieldOfView = 60f;
    public float OrthographicSize = 0.5f;
    public int DrawOrder = 0;
    public float NearClip = 0.01f;
    public float FarClip = 1000f;

    public bool ShowGizmos = false;

    public enum ProjectionType { Perspective, Orthographic }
    public ProjectionType projectionType = ProjectionType.Perspective;

    public AssetRef<RenderTexture> Target;

<<<<<<< HEAD
    public Matrix4x4 View => Matrix4x4.CreateLookToLeftHanded(Vector3.zero, GameObject.Transform.forward, GameObject.Transform.up);

    Matrix4x4? oldView = null;
    Matrix4x4? oldProjection = null;
=======
    public event Action<int, int> PostRender;

    public GBuffer gBuffer { get; private set; }
>>>>>>> 3f3f8d40


    public Matrix4x4 GetProjectionMatrix(float width, float height)
    {
        if (projectionType == ProjectionType.Orthographic)
            //return System.Numerics.Matrix4x4.CreateOrthographicLeftHanded(width, height, NearClip, FarClip).ToDouble();
            return System.Numerics.Matrix4x4.CreateOrthographicOffCenterLeftHanded(-OrthographicSize, OrthographicSize, -OrthographicSize, OrthographicSize, NearClip, FarClip).ToDouble();
        else
            return System.Numerics.Matrix4x4.CreatePerspectiveFieldOfViewLeftHanded(FieldOfView.ToRad(), width / height, NearClip, FarClip).ToDouble();
    }

    public void SetupRenderParameters(Vector2 defaultTargetSize)
    {    
        Vector2 size = defaultTargetSize;

        if (Target.IsAvailable) 
            size = new Vector2(Target.Res!.Width, Target.Res!.Height);

        Current = this;

        Matrix4x4 MatView = View;
        Matrix4x4 MatProjection = GetProjectionMatrix((float)size.x, (float)size.y);
        Matrix4x4 OldMatView = oldView ?? MatView;
        Matrix4x4 OldMatProjection = oldProjection ?? MatProjection;

        Matrix4x4.Invert(MatProjection, out Matrix4x4 MatProjectionInverse);

<<<<<<< HEAD
        oldView = View;
        oldProjection = MatProjection;
=======
        var outputNode = rp.Res!.GetNode<OutputNode>();
        if (outputNode == null)
        {
            EarlyEndRender();

            Debug.LogError("RenderPipeline has no OutputNode!");
            return;
        }

        RenderTexture? result = rp.Res!.Render();

        if (result == null)
        {
            EarlyEndRender();

            Debug.LogError("RenderPipeline OutputNode failed to return a RenderTexture!");
            return;
        }

        //LightingPass();
        //
        //PostProcessStagePreCombine?.Invoke(gBuffer);
        //
        //if (debugDraw == DebugDraw.Off)
        //    CombinePass();
        //
        //PostProcessStagePostCombine?.Invoke(gBuffer);

        // Draw to Screen
        if (debugDraw == DebugDraw.Off)
        {
            Graphics.Blit(Target.Res ?? null, result.InternalTextures[0], DoClear);
            Graphics.BlitDepth(gBuffer.buffer, Target.Res ?? null);
        }
        else if (debugDraw == DebugDraw.Albedo)
            Graphics.Blit(Target.Res ?? null, gBuffer.AlbedoAO, DoClear);
        else if (debugDraw == DebugDraw.Normals)
            Graphics.Blit(Target.Res ?? null, gBuffer.NormalMetallic, DoClear);
        else if (debugDraw == DebugDraw.Depth)
            Graphics.Blit(Target.Res ?? null, gBuffer.Depth, DoClear);
        else if (debugDraw == DebugDraw.Velocity)
            Graphics.Blit(Target.Res ?? null, gBuffer.Velocity, DoClear);
        else if (debugDraw == DebugDraw.ObjectID)
            Graphics.Blit(Target.Res ?? null, gBuffer.ObjectIDs, DoClear);

        Target.Res?.Begin();
        PostRender?.Invoke(width, height);
        Target.Res?.End();

        oldView = Graphics.MatView;
        oldProjection = Graphics.MatProjection;

        if (ShowGizmos)
        {
            Target.Res?.Begin();
            if (Graphics.UseJitter)
                Graphics.MatProjection = Current.GetProjectionMatrix(width, height); // Cancel out jitter if there is any
            Gizmos.Render();
            Target.Res?.End();
        }
#warning TODO: Atm gizmos is handled in a RenderObject method, but it should all be inside Update() including rendering but that will happen over the rendering overhaul, so for now reset every render (when rendering overhaul, it should be once per frame)
        Gizmos.Clear();

        Current = null;
        Graphics.UseJitter = false;
    }

    private void EarlyEndRender()
    {
        Graphics.UseJitter = false;
        if (DoClear)
        {
            Target.Res?.Begin();
            Graphics.Clear(ClearColor.r, ClearColor.g, ClearColor.b, ClearColor.a);
            Target.Res?.End();
        }
        Current = null;
>>>>>>> 3f3f8d40
    }

    public Ray ScreenPointToRay(Vector2 screenPoint, Vector2 screenScale)
    {
        // Normalize screen coordinates to [-1, 1]
        Vector2 ndc = new Vector2(
            (screenPoint.x / screenScale.x) * 2.0f - 1.0f,
            1.0f - (screenPoint.y / screenScale.y) * 2.0f
        );

        // Create the near and far points in NDC
        Vector4 nearPointNDC = new Vector4(ndc.x, ndc.y, 0.0f, 1.0f);
        Vector4 farPointNDC = new Vector4(ndc.x, ndc.y, 1.0f, 1.0f);

        // Get the view and projection matrices
        Matrix4x4 viewMatrix = Matrix4x4.CreateLookToLeftHanded(GameObject.Transform.position, GameObject.Transform.forward, GameObject.Transform.up);
        Matrix4x4 projectionMatrix = GetProjectionMatrix((int)screenScale.x, (int)screenScale.y);

        // Calculate the inverse view-projection matrix
        Matrix4x4 viewProjectionMatrix = viewMatrix * projectionMatrix;
        Matrix4x4.Invert(viewProjectionMatrix, out Matrix4x4 inverseViewProjectionMatrix);

        // Unproject the near and far points to world space
        Vector4 nearPointWorld = Vector4.Transform(nearPointNDC, inverseViewProjectionMatrix);
        Vector4 farPointWorld = Vector4.Transform(farPointNDC, inverseViewProjectionMatrix);

        // Perform perspective divide
        nearPointWorld /= nearPointWorld.w;
        farPointWorld /= farPointWorld.w;

        // Create the ray
        Vector3 rayOrigin = new Vector3(nearPointWorld.x, nearPointWorld.y, nearPointWorld.z);
        Vector3 rayDirection = Vector3.Normalize(new Vector3(farPointWorld.x, farPointWorld.y, farPointWorld.z) - rayOrigin);

        return new Ray(rayOrigin, rayDirection);
    }
}<|MERGE_RESOLUTION|>--- conflicted
+++ resolved
@@ -26,18 +26,6 @@
 
     public AssetRef<RenderTexture> Target;
 
-<<<<<<< HEAD
-    public Matrix4x4 View => Matrix4x4.CreateLookToLeftHanded(Vector3.zero, GameObject.Transform.forward, GameObject.Transform.up);
-
-    Matrix4x4? oldView = null;
-    Matrix4x4? oldProjection = null;
-=======
-    public event Action<int, int> PostRender;
-
-    public GBuffer gBuffer { get; private set; }
->>>>>>> 3f3f8d40
-
-
     public Matrix4x4 GetProjectionMatrix(float width, float height)
     {
         if (projectionType == ProjectionType.Orthographic)
@@ -63,88 +51,8 @@
 
         Matrix4x4.Invert(MatProjection, out Matrix4x4 MatProjectionInverse);
 
-<<<<<<< HEAD
         oldView = View;
         oldProjection = MatProjection;
-=======
-        var outputNode = rp.Res!.GetNode<OutputNode>();
-        if (outputNode == null)
-        {
-            EarlyEndRender();
-
-            Debug.LogError("RenderPipeline has no OutputNode!");
-            return;
-        }
-
-        RenderTexture? result = rp.Res!.Render();
-
-        if (result == null)
-        {
-            EarlyEndRender();
-
-            Debug.LogError("RenderPipeline OutputNode failed to return a RenderTexture!");
-            return;
-        }
-
-        //LightingPass();
-        //
-        //PostProcessStagePreCombine?.Invoke(gBuffer);
-        //
-        //if (debugDraw == DebugDraw.Off)
-        //    CombinePass();
-        //
-        //PostProcessStagePostCombine?.Invoke(gBuffer);
-
-        // Draw to Screen
-        if (debugDraw == DebugDraw.Off)
-        {
-            Graphics.Blit(Target.Res ?? null, result.InternalTextures[0], DoClear);
-            Graphics.BlitDepth(gBuffer.buffer, Target.Res ?? null);
-        }
-        else if (debugDraw == DebugDraw.Albedo)
-            Graphics.Blit(Target.Res ?? null, gBuffer.AlbedoAO, DoClear);
-        else if (debugDraw == DebugDraw.Normals)
-            Graphics.Blit(Target.Res ?? null, gBuffer.NormalMetallic, DoClear);
-        else if (debugDraw == DebugDraw.Depth)
-            Graphics.Blit(Target.Res ?? null, gBuffer.Depth, DoClear);
-        else if (debugDraw == DebugDraw.Velocity)
-            Graphics.Blit(Target.Res ?? null, gBuffer.Velocity, DoClear);
-        else if (debugDraw == DebugDraw.ObjectID)
-            Graphics.Blit(Target.Res ?? null, gBuffer.ObjectIDs, DoClear);
-
-        Target.Res?.Begin();
-        PostRender?.Invoke(width, height);
-        Target.Res?.End();
-
-        oldView = Graphics.MatView;
-        oldProjection = Graphics.MatProjection;
-
-        if (ShowGizmos)
-        {
-            Target.Res?.Begin();
-            if (Graphics.UseJitter)
-                Graphics.MatProjection = Current.GetProjectionMatrix(width, height); // Cancel out jitter if there is any
-            Gizmos.Render();
-            Target.Res?.End();
-        }
-#warning TODO: Atm gizmos is handled in a RenderObject method, but it should all be inside Update() including rendering but that will happen over the rendering overhaul, so for now reset every render (when rendering overhaul, it should be once per frame)
-        Gizmos.Clear();
-
-        Current = null;
-        Graphics.UseJitter = false;
-    }
-
-    private void EarlyEndRender()
-    {
-        Graphics.UseJitter = false;
-        if (DoClear)
-        {
-            Target.Res?.Begin();
-            Graphics.Clear(ClearColor.r, ClearColor.g, ClearColor.b, ClearColor.a);
-            Target.Res?.End();
-        }
-        Current = null;
->>>>>>> 3f3f8d40
     }
 
     public Ray ScreenPointToRay(Vector2 screenPoint, Vector2 screenScale)
