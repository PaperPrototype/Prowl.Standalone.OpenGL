--- conflicted
+++ resolved
@@ -241,18 +241,11 @@
                         SetNodeStorage(parentNode, "PU_POS_" + id, pos);
                     }
 
-<<<<<<< HEAD
-                    if ((IsPointerDown(Veldrid.MouseButton.Left) || IsPointerDown(Veldrid.MouseButton.Right)) &&
-                        !node.LayoutData.Rect.Contains(PointerPos) && // Mouse not in Popup
-                        !parentNode.LayoutData.Rect.Contains(PointerPos) && // Mouse not in Parent
-                        !IsBlockedByInteractable(PointerPos, 50000 + nextPopupIndex)) // Not blocked by any interactables above this popup
-=======
                     // Dont close Popup on the same frame it was opened - 5 frame window
                     long frame = GetNodeStorage<long>(parentNode, "Popup_Frame");
                     if (frame < Time.frameCount)
->>>>>>> 32cc3653
-                    {
-                        if ((IsPointerClick(Silk.NET.Input.MouseButton.Left) || IsPointerClick(Silk.NET.Input.MouseButton.Right)) &&
+                    {
+                        if ((IsPointerClick(Veldrid.MouseButton.Left) || IsPointerClick(Veldrid.MouseButton.Right)) &&
                             !IsPointerMoving &&
                             !node.LayoutData.Rect.Contains(PointerPos) && // Mouse not in Popup
                             //!parentNode.LayoutData.Rect.Contains(PointerPos) && // Mouse not in Parent
