﻿using Prowl.Editor.Assets;
using Prowl.Editor.EditorWindows;
using Prowl.Editor.Preferences;
using Prowl.Runtime;
using Prowl.Runtime.SceneManagement;
using Prowl.Runtime.Utils;
<<<<<<< HEAD
using Veldrid;

using Key = Prowl.Runtime.Key;
=======
using Silk.NET.Input;
using System.Text.RegularExpressions;
>>>>>>> 3f3f8d40

namespace Prowl.Editor;

public static class Program
{
    public static event Action? OnDrawEditor;
    public static event Action? OnUpdateEditor;

    public static bool IsReloadingExternalAssemblies { get; private set; }
    public static void RegisterReloadOfExternalAssemblies() => IsReloadingExternalAssemblies = true;

    private static bool CreatedDefaultWindows = false;

    static double secondCounter;
    static int temp;

    public static int Main(string[] args)
    {
        // set global Culture to invariant
        Thread.CurrentThread.CurrentCulture = System.Globalization.CultureInfo.InvariantCulture;
        Application.Initialize += () =>
        {
            // Editor-specific initialization code
            EditorGuiManager.Initialize();
            ImporterAttribute.GenerateLookUp();

            // Start with the project window open
            //new OldProjectsWindow();
            new ProjectsWindow();
<<<<<<< HEAD
            Graphics.VSync = false;
=======

            string testShader = @"
Shader ""Example/NewShaderFormat""

Properties
{
	// Material property declarations go here
	_MainTex(""Albedo Map"", TEXTURE2D)
	_NormalTex(""Normal Map"", TEXTURE2D)
	_EmissionTex(""Emissive Map"", TEXTURE2D)
	_SurfaceTex(""Surface Map x:AO y:Rough z:Metal"", TEXTURE2D)
	_OcclusionTex(""Occlusion Map"", TEXTURE2D)

	_EmissiveColor(""Emissive Color"", COLOR)
	_EmissionIntensity(""Emissive Intensity"", FLOAT)
	_MainColor(""Main Color"", COLOR)
}

// Global state or options applied to every pass. If a pass doesn't specify a value, it will use the ones defined here
Global
{
    Tags { ""SomeShaderID"" = ""IsSomeShaderType"", ""SomeOtherValue"" = ""SomeOtherType"" }

    // Blend state- can be predefined state...
    Blend Off
    
    // ...or custom values
    Blend
    {    
        Src Color OneMinusSrcAlpha
        Dest Alpha One

        Mode Alpha SubtractDest
        
        Mask None
    }

    // Stencil state
    Stencil
    {
        Ref 25
        ReadMask 26
        WriteMask 27

        Comparison Front Greater

        Pass Front Keep
        Fail Back Zero
        ZFail Front Replace
    }

    // Depth write
    DepthWrite On
    
    // Comparison kind
    DepthTest LessEqual

    // Rasterizer culling mode
    Cull Back

    // Global includes added to every program
    GlobalInclude 
    {
        // This value would be able to be used in every <Program> block
        vec4 aDefaultValue = vec4(0.5, 0.25, 0.75, 1.0);
    }
}



Pass ""DefaultPass"" 
{
    Tags { ""SomeValue"" = ""CustomPassType"", ""SomeOtherValue"" = ""SomeOtherType"" }

    Blend SingleOverride

    Stencil
    {
        Ref 5
        ReadMask 10
        WriteMask 14

        Comparison Back Greater
        Comparison Front LessEqual

        Pass Front IncrementWrap
        Pass Back Replace

        ZFail Front Zero
    }

    DepthWrite Off
    DepthTest Never
    Cull Off

    // Program vertex stage example
    Program Vertex
    {
        layout (location = 0) in vec3 vertexPosition;
		layout (location = 0) out vec4 someColor; 
		
		void main()
		{
			someColor = aDefaultValue;
            gl_Position = vertexPosition;
		}
    }

    // Program fragment stage example
	Program Fragment
    {
        layout (location = 0) in vec4 someColor; 
    	layout (location = 0) out vec4 outColor; 
		
		void main()
		{
			outColor = someColor;
		}
	}
}

Pass ""AnotherPass""
{
    Tags { ""SomeValue"" = ""CustomPassType"" }

    Blend
    {
        Target 2

        Src Alpha OneMinusSrcAlpha
        Src Color DstColor

        Dest Alpha One
        Dest Color OneMinusBlendFactor

        Mode Alpha Max
        Mode Color SubtractDest
        
        Mask RGB
    }

    DepthWrite On
    DepthTest LessEqual
    Cull Back

    // Program vertex stage example
    Program Vertex
    {
        layout (location = 0) in vec3 vertexPosition;

		layout (location = 0) out vec4 someColor; 
		
		void main()
		{
            #if MY_KEYWORD == 0

            #elif

			someColor = aDefaultValue;
            gl_Position = vertexPosition;
		}
    }

    // Program fragment stage example
	Program Fragment
    {
        layout (location = 0) in vec4 someColor; 

    	layout (location = 0) out vec4 outColor; 
		
		void main()
		{
			outColor = someColor;
		}
	}
}

// If a pass doesn't compile, the whole shader is invalidated. Use a fallback replacement for the entire shader in that case.
// While per-pass fallbacks would be nice, there's no guarantee that the pass will always have a name or the correct index 
Fallback ""Fallback/TestShader""
";

            // Remove Comments
            // Remove single-line comments
            testShader = Regex.Replace(testShader, @"//.*", "");


            Prowl.Editor.VeldridShaderParser.VeldridShaderParser parser = new(testShader);
            var shader = parser.Parse();
            Console.WriteLine(shader.ToString());
>>>>>>> 3f3f8d40
        };

        Application.Update += () =>
        {
            if (secondCounter <= 1) 
            {
                secondCounter += Time.deltaTime;
                temp++;
            }
            else 
            {
                Console.WriteLine($"FPS: {temp}");
                secondCounter = 0;
                temp = 0;
            }

            //EditorGui.SetupDock();

            AssetDatabase.InternalUpdate();

            if (PlayMode.Current == PlayMode.Mode.Editing) // Dont recompile scripts unless were in editor mode
                CheckReloadingAssemblies();

            // Editor-specific update code
            if (Project.HasProject)
            {
                Physics.Initialize();

                if (!CreatedDefaultWindows)
                {
                    CreatedDefaultWindows = true;
                    //new EditorMainMenubar();
                    var console = EditorGuiManager.DockWindowTo(new ConsoleWindow(), null, Docking.DockZone.Center);
                    var assetbrowser = EditorGuiManager.DockWindowTo(new AssetsBrowserWindow(), console, Docking.DockZone.Center);
                    // Add Asset Tree, When we do this AssetBrowser node will subdivide into two children
                    var assettree = EditorGuiManager.DockWindowTo(new AssetsTreeWindow(), assetbrowser, Docking.DockZone.Left, 0.2f);
                    // So for the Inspector we need to use the Child to dock now
                    var inspector = EditorGuiManager.DockWindowTo(new InspectorWindow(), assetbrowser.Child[1], Docking.DockZone.Right, 0.75f);
                    // Now Asset Browser is Subdivided twice, 
                    assetbrowser = assetbrowser.Child[1].Child[0];
                    var game = EditorGuiManager.DockWindowTo(new GameWindow(), assetbrowser, Docking.DockZone.Top, 0.65f);
                    var scene = EditorGuiManager.DockWindowTo(new SceneViewWindow(), game, Docking.DockZone.Center);

                    // and finally hierarchy on top of asset tree
                    var hierarchy = EditorGuiManager.DockWindowTo(new HierarchyWindow(), assettree, Docking.DockZone.Top, 0.65f);

                    //new ProjectSettingsWindow();
                    //new PreferencesWindow();
                    //new AssetSelectorWindow(typeof(Texture2D), (guid, fileid) => {  });
                }

                Application.DataPath = Project.ProjectDirectory;

                if (GeneralPreferences.Instance.LockFPS)
                {
                    Graphics.VSync = false;
                    Screen.FramesPerSecond = GeneralPreferences.Instance.TargetFPS;
                }
                else
                {
                    Graphics.VSync = GeneralPreferences.Instance.VSync;
                    Screen.FramesPerSecond = 0;
                }

                if (Hotkeys.IsHotkeyDown("SaveSceneAs", new() { Key = Key.S, Ctrl = true, Shift = true }))
                    EditorGuiManager.SaveSceneAs();
                else if (Hotkeys.IsHotkeyDown("SaveScene", new() { Key = Key.S, Ctrl = true }))
                    EditorGuiManager.SaveScene();

                Application.isPlaying = PlayMode.Current == PlayMode.Mode.Playing;


                try
                {
                    bool hasGameWindow = GameWindow.LastFocused != null && GameWindow.LastFocused.IsAlive;
                    // Push GameWindow's input handler
                    if (hasGameWindow) Input.PushHandler((GameWindow.LastFocused.Target as GameWindow).InputHandler);
                    SceneManager.Update();
                    if (hasGameWindow) Input.PopHandler();
                }
                catch (Exception e)
                {
                    Debug.LogError("Scene Update Error: " + e.ToString());
                }
            }
        };

        Application.Render += () =>
        {
            Graphics.StartFrame();

            EditorGuiManager.Update();

            Graphics.EndFrame();
<<<<<<< HEAD
=======

>>>>>>> 3f3f8d40
        };

        Application.Quitting += () =>
        {

        };


        Application.Run("Prowl Editor", 1920, 1080, new EditorAssetProvider(), true);

        return 0;
    }

    public static void CheckReloadingAssemblies()
    {
        if (IsReloadingExternalAssemblies)
        {
            IsReloadingExternalAssemblies = false;

            if (Project.HasProject)
            {
                SceneManager.StoreScene();
                SceneManager.Clear();

                try
                {
                    // Unload External Assemblies
                    AssemblyManager.Unload();

                    // Delete everything under Temp\Bin
                    if (Directory.Exists(Path.Combine(Project.TempDirectory, "bin")))
                        Directory.Delete(Path.Combine(Project.TempDirectory, "bin"), true);
                    Directory.CreateDirectory(Path.Combine(Project.TempDirectory, "bin"));

                    // Compile the Projects
                    Project.Compile(Project.Assembly_Proj, new DirectoryInfo(Path.Combine(Project.TempDirectory, "bin", "Debug")));
                    Project.Compile(Project.Editor_Assembly_Proj, new DirectoryInfo(Path.Combine(Project.TempDirectory, "bin", "Debug")));

                    // Reload the External Assemblies
                    AssemblyManager.LoadExternalAssembly(Project.Editor_Assembly_DLL, true);
                    AssemblyManager.LoadExternalAssembly(Project.Assembly_DLL, true);
                }
                catch (Exception e)
                {
                    Runtime.Debug.LogError($"Error reloading assemblies: {e.Message}");
                    Runtime.Debug.LogError(e.StackTrace);
                }
                finally
                {
                    OnAssemblyLoadAttribute.Invoke();

                    SceneManager.RestoreScene();
                    SceneManager.ClearStoredScene();
                }
            }
            else
            {
                Runtime.Debug.LogError("Cannot reload assemblies, No project loaded.");
            }
        }
    }
}<|MERGE_RESOLUTION|>--- conflicted
+++ resolved
@@ -4,14 +4,8 @@
 using Prowl.Runtime;
 using Prowl.Runtime.SceneManagement;
 using Prowl.Runtime.Utils;
-<<<<<<< HEAD
 using Veldrid;
-
-using Key = Prowl.Runtime.Key;
-=======
-using Silk.NET.Input;
 using System.Text.RegularExpressions;
->>>>>>> 3f3f8d40
 
 namespace Prowl.Editor;
 
@@ -41,9 +35,6 @@
             // Start with the project window open
             //new OldProjectsWindow();
             new ProjectsWindow();
-<<<<<<< HEAD
-            Graphics.VSync = false;
-=======
 
             string testShader = @"
 Shader ""Example/NewShaderFormat""
@@ -234,7 +225,6 @@
             Prowl.Editor.VeldridShaderParser.VeldridShaderParser parser = new(testShader);
             var shader = parser.Parse();
             Console.WriteLine(shader.ToString());
->>>>>>> 3f3f8d40
         };
 
         Application.Update += () =>
@@ -329,10 +319,6 @@
             EditorGuiManager.Update();
 
             Graphics.EndFrame();
-<<<<<<< HEAD
-=======
-
->>>>>>> 3f3f8d40
         };
 
         Application.Quitting += () =>
